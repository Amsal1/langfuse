import * as React from "react";
import { type RouterOutputs, api } from "@/src/utils/api";
import { useRouter } from "next/router";
import { EvaluatorForm } from "@/src/ee/features/evals/components/evaluator-form";
import { useHasProjectAccess } from "@/src/features/rbac/utils/checkProjectAccess";
import { Button } from "@/src/components/ui/button";
import {
  Popover,
  PopoverContent,
  PopoverTrigger,
} from "@/src/components/ui/popover";
import { useState } from "react";
import TableLink from "@/src/components/table/table-link";
import EvalLogTable from "@/src/ee/features/evals/components/eval-log";
import { usePostHogClientCapture } from "@/src/features/posthog-analytics/usePostHogClientCapture";
import { StatusBadge } from "@/src/components/layouts/status-badge";
import { DetailPageNav } from "@/src/features/navigate-detail-pages/DetailPageNav";
import { CardDescription } from "@/src/components/ui/card";
import { EvaluatorStatus } from "@/src/ee/features/evals/types";
import { Switch } from "@/src/components/ui/switch";
import { Edit } from "lucide-react";
import {
  Dialog,
  DialogContent,
  DialogTitle,
  DialogTrigger,
} from "@/src/components/ui/dialog";
import Page from "@/src/components/layouts/page";
<<<<<<< HEAD
import {
  SidePanel,
  SidePanelHeader,
  SidePanelTitle,
} from "@/src/components/ui/side-panel";
import { SidePanelContent } from "@/src/components/ui/side-panel";
=======
import { LevelCountsDisplay } from "@/src/components/level-counts-display";
import {
  type JobExecutionState,
  generateJobExecutionCounts,
} from "@/src/ee/features/evals/utils/job-execution-utils";

const JobExecutionCounts = ({
  jobExecutionsByState,
}: {
  jobExecutionsByState?: JobExecutionState[];
}) => {
  if (!jobExecutionsByState || jobExecutionsByState.length === 0) {
    return null;
  }

  const counts = generateJobExecutionCounts(jobExecutionsByState);
  return <LevelCountsDisplay counts={counts} />;
};
>>>>>>> 75ec05e2

export const EvaluatorDetail = () => {
  const router = useRouter();
  const projectId = router.query.projectId as string;
  const evaluatorId = router.query.evaluatorId as string;

  const [isEditOpen, setIsEditOpen] = useState(false);

  // get the current template by id
  const evaluator = api.evals.configById.useQuery({
    projectId: projectId,
    id: evaluatorId,
  });

  // get all templates for the current template name
  const allTemplates = api.evals.allTemplatesForName.useQuery(
    {
      projectId: projectId,
      name: evaluator.data?.evalTemplate?.name ?? "",
    },
    {
      enabled: !evaluator.isLoading && !evaluator.isError,
    },
  );

  if (
    evaluator.isLoading ||
    !evaluator.data ||
    allTemplates.isLoading ||
    !allTemplates.data
  ) {
    return <div className="p-3">Loading...</div>;
  }

  if (evaluator.data && evaluator.data.evalTemplate === null) {
    return <div>Evaluator not found</div>;
  }

  const existingEvaluator =
    evaluator.data && evaluator.data.evalTemplate
      ? {
          ...evaluator.data,
          evalTemplate: evaluator.data.evalTemplate,
        }
      : undefined;

  return (
    <Page
      headerProps={{
        title: evaluator.data
          ? `${evaluator.data.scoreName}: ${evaluator.data.id}`
          : "Loading...",
        itemType: "EVALUATOR",
        breadcrumb: [
          {
            name: "Evaluators",
            href: `/project/${router.query.projectId as string}/evals`,
          },
        ],

        actionButtonsRight: (
          <>
            {evaluator.data?.jobExecutionsByState && (
              <div className="flex flex-col items-center justify-center rounded-md bg-muted-gray px-2">
                <JobExecutionCounts
                  jobExecutionsByState={evaluator.data.jobExecutionsByState}
                />
              </div>
            )}
            <StatusBadge
              type={evaluator.data?.finalStatus.toLowerCase()}
              isLive
              className="max-h-8"
            />

            <DeactivateEvaluator
              projectId={projectId}
              evaluator={evaluator.data ?? undefined}
              isLoading={evaluator.isLoading}
            />
            {evaluator.data && (
              <DetailPageNav
                key="nav"
                currentId={encodeURIComponent(evaluator.data.id)}
                path={(entry) =>
                  `/project/${projectId}/evals/${encodeURIComponent(entry.id)}`
                }
                listKey="evals"
              />
            )}
          </>
        ),
      }}
    >
      {existingEvaluator && (
        <div className="grid flex-1 grid-cols-[1fr,auto] overflow-hidden">
          <div className="flex h-full flex-col overflow-hidden">
            <EvalLogTable
              projectId={projectId}
              jobConfigurationId={existingEvaluator.id}
            />
          </div>
          <SidePanel
            mobileTitle="Evaluator configuration"
            id="evaluator-configuration"
          >
            <SidePanelHeader>
              <SidePanelTitle>Evaluator configuration</SidePanelTitle>
              <Dialog open={isEditOpen} onOpenChange={setIsEditOpen}>
                <DialogTrigger asChild>
                  <Button variant="outline" size="icon">
                    <Edit className="h-4 w-4" />
                  </Button>
                </DialogTrigger>
                <DialogContent className="max-w-screen-xl">
                  <DialogTitle>Edit Evaluator</DialogTitle>
                  <div className="max-h-[80vh] overflow-y-auto">
                    <EvaluatorForm
                      key={existingEvaluator.id}
                      projectId={projectId}
                      evalTemplates={allTemplates.data?.templates}
                      existingEvaluator={existingEvaluator}
                      shouldWrapVariables={true}
                      mode="edit"
                      onFormSuccess={() => {
                        setIsEditOpen(false);
                        // Force a reload as the form state is not properly updated
                        void router.reload();
                      }}
                    />
                  </div>
                </DialogContent>
              </Dialog>
<<<<<<< HEAD
            </SidePanelHeader>
            <SidePanelContent>
              <>
                <CardDescription className="flex items-center justify-between text-sm">
                  <span className="mr-2 text-sm font-medium">
                    Eval Template
                  </span>
                  <TableLink
                    path={`/project/${projectId}/evals/templates/${existingEvaluator.evalTemplateId}`}
                    value={`${existingEvaluator.evalTemplate.name} (v${existingEvaluator.evalTemplate.version})`}
                    className="flex min-h-6 items-center"
                  />
                </CardDescription>
                <div className="flex max-h-[80dvh] w-full flex-col items-start justify-between space-y-2 overflow-y-auto pb-4">
                  <EvaluatorForm
                    key={existingEvaluator.id}
                    projectId={projectId}
                    evalTemplates={allTemplates.data?.templates}
                    existingEvaluator={existingEvaluator}
                    disabled={true}
                    shouldWrapVariables={true}
                  />
                </div>
              </>
            </SidePanelContent>
          </SidePanel>
        </div>
=======
            </div>
          }
          cardContentChildren={
            <>
              <CardDescription className="flex items-center justify-between text-sm">
                <span className="text-sm font-medium">Eval Template</span>
                <TableLink
                  path={`/project/${projectId}/evals/templates/${existingEvaluator.evalTemplateId}`}
                  value={`${existingEvaluator.evalTemplate.name} (v${existingEvaluator.evalTemplate.version})`}
                  className="flex min-h-6 items-center"
                />
              </CardDescription>

              <div className="flex w-full flex-col items-start justify-between space-y-2 pb-4">
                <EvaluatorForm
                  key={existingEvaluator.id}
                  projectId={projectId}
                  evalTemplates={allTemplates.data?.templates}
                  existingEvaluator={existingEvaluator}
                  disabled={true}
                  shouldWrapVariables={true}
                />
              </div>
            </>
          }
        />
>>>>>>> 75ec05e2
      )}
    </Page>
  );
};

export function DeactivateEvaluator({
  projectId,
  evaluator,
}: {
  projectId: string;
  evaluator?: RouterOutputs["evals"]["configById"];
  isLoading: boolean;
}) {
  const utils = api.useUtils();
  const hasAccess = useHasProjectAccess({ projectId, scope: "evalJob:CUD" });
  const [isOpen, setIsOpen] = useState(false);
  const capture = usePostHogClientCapture();
  const isActive = evaluator?.status === EvaluatorStatus.ACTIVE;

  const mutEvaluator = api.evals.updateEvalJob.useMutation({
    onSuccess: () => {
      void utils.evals.invalidate();
    },
  });

  const onClick = () => {
    if (!projectId) {
      console.error("Project ID is missing");
      return;
    }

    const prevStatus = evaluator?.status;

    mutEvaluator.mutateAsync({
      projectId,
      evalConfigId: evaluator?.id ?? "",
      config: {
        status: isActive ? EvaluatorStatus.INACTIVE : EvaluatorStatus.ACTIVE,
      },
    });
    capture(
      prevStatus === EvaluatorStatus.ACTIVE
        ? "eval_config:deactivate"
        : "eval_config:activate",
    );
    setIsOpen(false);
  };

  return (
    <Popover open={isOpen} onOpenChange={() => setIsOpen(!isOpen)}>
      <PopoverTrigger asChild>
        <div className="flex items-center">
          <Switch
            disabled={
              !hasAccess ||
              (evaluator?.timeScope?.length === 1 &&
                evaluator.timeScope[0] === "EXISTING")
            }
            checked={isActive}
            className={isActive ? "data-[state=checked]:bg-dark-green" : ""}
          />
        </div>
      </PopoverTrigger>
      <PopoverContent>
        <h2 className="text-md mb-3 font-semibold">Please confirm</h2>
        <p className="mb-3 text-sm">
          {evaluator?.status === "ACTIVE"
            ? "This action will deactivate the evaluator. No more traces will be evaluated based on this evaluator."
            : "This action will activate the evaluator. New traces will be evaluated based on this evaluator."}
        </p>
        <div className="flex justify-end space-x-4">
          <Button
            type="button"
            variant={evaluator?.status === "ACTIVE" ? "destructive" : "default"}
            loading={mutEvaluator.isLoading}
            onClick={onClick}
          >
            {evaluator?.status === "ACTIVE" ? "Deactivate" : "Activate"}
          </Button>
        </div>
      </PopoverContent>
    </Popover>
  );
}<|MERGE_RESOLUTION|>--- conflicted
+++ resolved
@@ -26,14 +26,12 @@
   DialogTrigger,
 } from "@/src/components/ui/dialog";
 import Page from "@/src/components/layouts/page";
-<<<<<<< HEAD
 import {
   SidePanel,
   SidePanelHeader,
   SidePanelTitle,
 } from "@/src/components/ui/side-panel";
 import { SidePanelContent } from "@/src/components/ui/side-panel";
-=======
 import { LevelCountsDisplay } from "@/src/components/level-counts-display";
 import {
   type JobExecutionState,
@@ -52,7 +50,6 @@
   const counts = generateJobExecutionCounts(jobExecutionsByState);
   return <LevelCountsDisplay counts={counts} />;
 };
->>>>>>> 75ec05e2
 
 export const EvaluatorDetail = () => {
   const router = useRouter();
@@ -186,7 +183,6 @@
                   </div>
                 </DialogContent>
               </Dialog>
-<<<<<<< HEAD
             </SidePanelHeader>
             <SidePanelContent>
               <>
@@ -214,34 +210,6 @@
             </SidePanelContent>
           </SidePanel>
         </div>
-=======
-            </div>
-          }
-          cardContentChildren={
-            <>
-              <CardDescription className="flex items-center justify-between text-sm">
-                <span className="text-sm font-medium">Eval Template</span>
-                <TableLink
-                  path={`/project/${projectId}/evals/templates/${existingEvaluator.evalTemplateId}`}
-                  value={`${existingEvaluator.evalTemplate.name} (v${existingEvaluator.evalTemplate.version})`}
-                  className="flex min-h-6 items-center"
-                />
-              </CardDescription>
-
-              <div className="flex w-full flex-col items-start justify-between space-y-2 pb-4">
-                <EvaluatorForm
-                  key={existingEvaluator.id}
-                  projectId={projectId}
-                  evalTemplates={allTemplates.data?.templates}
-                  existingEvaluator={existingEvaluator}
-                  disabled={true}
-                  shouldWrapVariables={true}
-                />
-              </div>
-            </>
-          }
-        />
->>>>>>> 75ec05e2
       )}
     </Page>
   );
