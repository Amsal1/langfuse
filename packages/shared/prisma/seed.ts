import {
  PrismaClient,
  type Project,
  type Prisma,
  ObservationType,
  ScoreSource,
  ScoreDataType,
  AnnotationQueueObjectType,
} from "../src/index";
import { hash } from "bcryptjs";
import { parseArgs } from "node:util";

import { chunk } from "lodash";
import { v4 } from "uuid";
import { ModelUsageUnit } from "../src";
import { getDisplaySecretKey, hashSecretKey, logger } from "../src/server";
import { encrypt } from "../src/encryption";
import { redis } from "../src/server/redis/redis";
import { prepareClickhouse } from "../clickhouse/seed";

const LOAD_TRACE_VOLUME = 10_000;

type ConfigCategory = {
  label: string;
  value: number;
};

const options = {
  environment: { type: "string" },
} as const;

const prisma = new PrismaClient();

async function main() {
  const environment = parseArgs({
    options,
  }).values.environment;

  const seedOrgId = "seed-org-id";
  const seedProjectId = "7a88fb47-b4e2-43b8-a06c-a5ce950dc53a";
  const seedUserId1 = "user-1"; // Owner of org
  const seedUserId2 = "user-2"; // Member of org, admin of project

  const user = await prisma.user.upsert({
    where: { id: seedUserId1 },
    update: {
      name: "Demo User",
      email: "demo@langfuse.com",
      password: await hash("password", 12),
    },
    create: {
      id: seedUserId1,
      name: "Demo User",
      email: "demo@langfuse.com",
      password: await hash("password", 12),
      image: "https://static.langfuse.com/langfuse-dev%2Fexample-avatar.png",
    },
  });
  const user2 = await prisma.user.upsert({
    where: { id: seedUserId2 },
    update: {
      name: "Demo User 2",
      email: "member@langfuse.com",
      password: await hash("password", 12),
    },
    create: {
      id: seedUserId2,
      name: "Demo User 2",
      email: "member@langfuse.com",
      password: await hash("password", 12),
    },
  });

  await prisma.organization.upsert({
    where: { id: seedOrgId },
    update: {
      name: "Seed Org",
    },
    create: {
      id: seedOrgId,
      name: "Seed Org",
      cloudConfig: {
        plan: "Team",
      },
    },
  });

  const project1 = await prisma.project.upsert({
    where: { id: seedProjectId },
    update: {
      name: "llm-app",
      orgId: seedOrgId,
    },
    create: {
      id: seedProjectId,
      name: "llm-app",
      orgId: seedOrgId,
    },
  });

  const orgMembership = await prisma.organizationMembership.upsert({
    where: {
      orgId_userId: {
        userId: user.id,
        orgId: seedOrgId,
      },
    },
    create: {
      userId: user.id,
      orgId: seedOrgId,
      role: "OWNER",
    },
    update: {},
  });

  const orgMembership2 = await prisma.organizationMembership.upsert({
    where: {
      orgId_userId: {
        userId: user2.id,
        orgId: seedOrgId,
      },
    },
    create: {
      userId: user2.id,
      orgId: seedOrgId,
      role: "MEMBER",
    },
    update: {},
  });

  const projectMembership = await prisma.projectMembership.upsert({
    where: {
      projectId_userId: {
        projectId: project1.id,
        userId: user2.id,
      },
    },
    create: {
      userId: user2.id,
      projectId: project1.id,
      role: "ADMIN",
      orgMembershipId: orgMembership2.id,
    },
    update: {
      orgMembershipId: orgMembership2.id,
    },
  });

  await prisma.prompt.upsert({
    where: {
      projectId_name_version: {
        projectId: seedProjectId,
        name: "summary-prompt",
        version: 1,
      },
    },
    create: {
      name: "summary-prompt",
      project: { connect: { id: seedProjectId } },
      prompt: "prompt {{variable}} {{anotherVariable}}",
      labels: ["production", "latest"],
      version: 1,
      createdBy: "user-1",
    },
    update: {},
  });

  const seedApiKey = {
    id: "seed-api-key",
    secret: process.env.SEED_SECRET_KEY ?? "sk-lf-1234567890",
    public: "pk-lf-1234567890",
    note: "seeded key",
  };

  if (!(await prisma.apiKey.findUnique({ where: { id: seedApiKey.id } }))) {
    await prisma.apiKey.create({
      data: {
        note: seedApiKey.note,
        id: seedApiKey.id,
        publicKey: seedApiKey.public,
        hashedSecretKey: await hashSecretKey(seedApiKey.secret),
        displaySecretKey: getDisplaySecretKey(seedApiKey.secret),
        project: {
          connect: {
            id: project1.id,
          },
        },
      },
    });
  }

  // Do not run the following for local docker compose setup
  if (environment === "examples" || environment === "load") {
    const seedOrgIdOrg2 = "demo-org-id";
    const project2Id = "239ad00f-562f-411d-af14-831c75ddd875";
    const org2 = await prisma.organization.upsert({
      where: { id: seedOrgIdOrg2 },
      update: {
        name: "Langfuse Demo",
      },
      create: {
        id: seedOrgIdOrg2,
        name: "Langfuse Demo",
      },
    });
    const project2 = await prisma.project.upsert({
      where: { id: project2Id },
      create: {
        id: project2Id,
        name: "demo-app",
        orgId: org2.id,
      },
      update: { orgId: seedOrgIdOrg2 },
    });
    await prisma.organizationMembership.upsert({
      where: {
        orgId_userId: {
          userId: user.id,
          orgId: seedOrgIdOrg2,
        },
      },
      create: {
        userId: user.id,
        orgId: seedOrgIdOrg2,
        role: "VIEWER",
      },
      update: {},
    });

    const secondKey = {
      id: "seed-api-key-2",
      secret: process.env.SEED_SECRET_KEY ?? "sk-lf-asdfghjkl",
      public: "pk-lf-asdfghjkl",
      note: "seeded key 2",
    };
    if (!(await prisma.apiKey.findUnique({ where: { id: secondKey.id } }))) {
      await prisma.apiKey.create({
        data: {
          note: secondKey.note,
          id: secondKey.id,
          publicKey: secondKey.public,
          hashedSecretKey: await hashSecretKey(secondKey.secret),
          displaySecretKey: getDisplaySecretKey(secondKey.secret),
          project: {
            connect: {
              id: project2.id,
            },
          },
        },
      });
    }

    const configIdsAndNames = await generateConfigsForProject([
      project1,
      project2,
    ]);

    const queueIds = await generateQueuesForProject(
      [project1, project2],
      configIdsAndNames
    );

    const promptIds = await generatePromptsForProject([project1, project2]);

    const envTags = [null, "development", "staging", "production"];
    const colorTags = [null, "red", "blue", "yellow"];

    const traceVolume = environment === "load" ? LOAD_TRACE_VOLUME : 100;

<<<<<<< HEAD
    const { traces, observations, scores, sessions, events, comments } =
      createObjects(
        traceVolume,
        envTags,
        colorTags,
        project1,
        project2,
        promptIds,
        configIdsAndNames
      );
=======
    const {
      traces,
      observations,
      scores,
      sessions,
      events,
      comments,
      queueItems,
    } = createObjects(
      traceVolume,
      envTags,
      colorTags,
      project1,
      project2,
      promptIds,
      queueIds,
      configIdsAndNames
    );
>>>>>>> bc5ae412

    logger.info(
      `Seeding ${traces.length} traces, ${observations.length} observations, and ${scores.length} scores`
    );

    await uploadObjects(
      traces,
      observations,
      scores,
      sessions,
      events,
<<<<<<< HEAD
      comments
=======
      comments,
      queueItems
>>>>>>> bc5ae412
    );

    // If openai key is in environment, add it to the projects LLM API keys
    const OPENAI_API_KEY = process.env.OPENAI_API_KEY;

    if (OPENAI_API_KEY) {
      await prisma.llmApiKeys.create({
        data: {
          projectId: project1.id,
          secretKey: encrypt(OPENAI_API_KEY),
          displaySecretKey: getDisplaySecretKey(OPENAI_API_KEY),
          provider: "openai",
          adapter: "openai",
        },
      });
    } else {
      logger.warn(
        "No OPENAI_API_KEY found in environment. Skipping seeding LLM API key."
      );
    }

    // add eval objects
    const evalTemplate = await prisma.evalTemplate.upsert({
      where: {
        projectId_name_version: {
          projectId: project1.id,
          name: "toxicity-template",
          version: 1,
        },
      },
      create: {
        projectId: project1.id,
        name: "toxicity-template",
        version: 1,
        prompt:
          "Please evaluate the toxicity of the following text {{input}} {{output}}",
        model: "gpt-3.5-turbo",
        vars: ["input", "output"],
        provider: "openai",
        outputSchema: {
          score: "provide a score between 0 and 1",
          reasoning: "one sentence reasoning for the score",
        },
        modelParams: {
          temperature: 0.7,
          outputTokenLimit: 100,
          topP: 0.9,
        },
      },
      update: {},
    });

    await prisma.jobConfiguration.upsert({
      where: {
        id: "toxicity-job",
      },
      create: {
        id: "toxicity-job",
        evalTemplateId: evalTemplate.id,
        projectId: project1.id,
        jobType: "EVAL",
        status: "ACTIVE",
        scoreName: "toxicity",
        filter: [
          {
            type: "string",
            value: "user",
            column: "User ID",
            operator: "contains",
          },
        ],
        variableMapping: [
          {
            langfuseObject: "trace",
            selectedColumnId: "input",
            templateVariable: "input",
          },
          {
            langfuseObject: "trace",
            selectedColumnId: "metadata",
            templateVariable: "output",
          },
        ],
        targetObject: "trace",
        sampling: 1,
        delay: 5_000,
      },
      update: {},
    });

    for (let datasetNumber = 0; datasetNumber < 2; datasetNumber++) {
      const dataset = await prisma.dataset.create({
        data: {
          name: `demo-dataset-${datasetNumber}`,
          description:
            datasetNumber === 0 ? "Dataset test description" : undefined,
          projectId: project2.id,
          metadata: datasetNumber === 0 ? { key: "value" } : undefined,
        },
      });

      const datasetItemIds = [];
      for (let i = 0; i < 18; i++) {
        const sourceObservation =
          Math.random() > 0.3
            ? observations[Math.floor(Math.random() * observations.length)]
            : undefined;
        const datasetItem = await prisma.datasetItem.create({
          data: {
            projectId: project2.id,
            datasetId: dataset.id,
            sourceTraceId: sourceObservation?.traceId,
            sourceObservationId:
              Math.random() > 0.5 ? sourceObservation?.id : undefined,
            input:
              Math.random() > 0.3
                ? [
                    {
                      role: "user",
                      content: "How can i create a React component?",
                    },
                  ]
                : undefined,
            expectedOutput:
              Math.random() > 0.3
                ? "Creating a React component can be done in two ways: as a functional component or as a class component. Let's start with a basic example of both."
                : undefined,
            metadata: Math.random() > 0.5 ? { key: "value" } : undefined,
          },
        });
        datasetItemIds.push(datasetItem.id);
      }

      for (let datasetRunNumber = 0; datasetRunNumber < 5; datasetRunNumber++) {
        const datasetRun = await prisma.datasetRuns.create({
          data: {
            projectId: project2.id,
            name: `demo-dataset-run-${datasetRunNumber}`,
            description: Math.random() > 0.5 ? "Dataset run description" : "",
            datasetId: dataset.id,
            metadata: [
              undefined,
              "string",
              100,
              { key: "value" },
              ["tag1", "tag2"],
            ][datasetRunNumber % 5],
          },
        });

        for (const datasetItemId of datasetItemIds) {
          const relevantObservations = observations.filter(
            (o) => o.projectId === project2.id
          );
          const observation =
            relevantObservations[
              Math.floor(Math.random() * relevantObservations.length)
            ];

          await prisma.datasetRunItems.create({
            data: {
              projectId: project2.id,
              datasetItemId,
              traceId: observation.traceId as string,
              observationId: Math.random() > 0.5 ? observation.id : undefined,
              datasetRunId: datasetRun.id,
            },
          });
        }
      }
    }
  }
}

main()
  .then(async () => {
    await prisma.$disconnect();
    redis?.disconnect();
    logger.info("Disconnected from postgres and redis");
  })
  .catch(async (e) => {
    logger.error(e);
    await prisma.$disconnect();
    redis?.disconnect();
    logger.info("Disconnected from postgres and redis");
    process.exit(1);
  });

async function uploadObjects(
  traces: Prisma.TraceCreateManyInput[],
  observations: Prisma.ObservationCreateManyInput[],
  scores: Prisma.ScoreCreateManyInput[],
  sessions: Prisma.TraceSessionCreateManyInput[],
  events: Prisma.ObservationCreateManyInput[],
<<<<<<< HEAD
  comments: Prisma.CommentCreateManyInput[]
=======
  comments: Prisma.CommentCreateManyInput[],
  queueItems: Prisma.AnnotationQueueItemCreateManyInput[]
>>>>>>> bc5ae412
) {
  let promises: Prisma.PrismaPromise<unknown>[] = [];

  const chunkSize = 10_000;

  chunk(sessions, 1).forEach((chunk) => {
    promises.push(
      prisma.traceSession.upsert({
        where: {
          id_projectId: { id: chunk[0]!.id!, projectId: chunk[0]!.projectId },
        },
        create: chunk[0]!,
        update: {},
      })
    );
  });

  for (let i = 0; i < promises.length; i++) {
    if (i + 1 >= promises.length || i % Math.ceil(promises.length / 10) === 0)
      logger.info(
        `Seeding of Sessions ${((i + 1) / promises.length) * 100}% complete`
      );
    await promises[i];
  }

  promises = [];

  chunk(traces, chunkSize).forEach((chunk) => {
    promises.push(
      prisma.trace.createMany({
        data: chunk,
      })
    );
  });
  for (let i = 0; i < promises.length; i++) {
    if (i + 1 >= promises.length || i % Math.ceil(promises.length / 10) === 0)
      logger.info(
        `Seeding of Traces ${((i + 1) / promises.length) * 100}% complete`
      );
    await promises[i];
  }

  promises = [];
  chunk(observations, chunkSize).forEach((chunk) => {
    promises.push(
      prisma.observation.createMany({
        data: chunk,
      })
    );
  });

  for (let i = 0; i < promises.length; i++) {
    if (i + 1 >= promises.length || i % Math.ceil(promises.length / 10) === 0)
      logger.info(
        `Seeding of Observations ${((i + 1) / promises.length) * 100}% complete`
      );
    await promises[i];
  }

  promises = [];
  chunk(events, chunkSize).forEach((chunk) => {
    promises.push(
      prisma.observation.createMany({
        data: chunk,
      })
    );
  });

  for (let i = 0; i < promises.length; i++) {
    if (i + 1 >= promises.length || i % Math.ceil(promises.length / 10) === 0)
      logger.info(
        `Seeding of Events ${((i + 1) / promises.length) * 100}% complete`
      );
    await promises[i];
  }

  promises = [];
  chunk(scores, chunkSize).forEach((chunk) => {
    promises.push(
      prisma.score.createMany({
        data: chunk,
      })
    );
  });
  for (let i = 0; i < promises.length; i++) {
    if (i + 1 >= promises.length || i % Math.ceil(promises.length / 10) === 0)
      logger.info(
        `Seeding of Scores ${((i + 1) / promises.length) * 100}% complete`
      );
    await promises[i];
  }

  promises = [];
  chunk(comments, chunkSize).forEach((chunk) => {
    promises.push(
      prisma.comment.createMany({
        data: chunk,
      })
    );
  });
  for (let i = 0; i < promises.length; i++) {
    if (i + 1 >= promises.length || i % Math.ceil(promises.length / 10) === 0)
      logger.info(
        `Seeding of Comments ${((i + 1) / promises.length) * 100}% complete`
<<<<<<< HEAD
=======
      );
    await promises[i];
  }

  promises = [];
  chunk(queueItems, chunkSize).forEach((chunk) => {
    promises.push(
      prisma.annotationQueueItem.createMany({
        data: chunk,
      })
    );
  });
  for (let i = 0; i < promises.length; i++) {
    if (i + 1 >= promises.length || i % Math.ceil(promises.length / 10) === 0)
      logger.info(
        `Seeding of Annotation Queue Items ${((i + 1) / promises.length) * 100}% complete`
>>>>>>> bc5ae412
      );
    await promises[i];
  }
}

function createObjects(
  traceVolume: number,
  envTags: (string | null)[],
  colorTags: (string | null)[],
  project1: Project,
  project2: Project,
  promptIds: Map<string, string[]>,
  queueIds: Map<string, string[]>,
  configParams: Map<
    string,
    {
      name: string;
      id: string;
      dataType: ScoreDataType;
      categories: ConfigCategory[] | null;
    }[]
  >
) {
  const traces: Prisma.TraceCreateManyInput[] = [];
  const observations: Prisma.ObservationCreateManyInput[] = [];
  const scores: Prisma.ScoreCreateManyInput[] = [];
  const sessions: Prisma.TraceSessionCreateManyInput[] = [];
  const events: Prisma.ObservationCreateManyInput[] = [];
  const configs: Prisma.ScoreConfigCreateManyInput[] = [];
  const comments: Prisma.CommentCreateManyInput[] = [];
  const queueItems: Prisma.AnnotationQueueItemCreateManyInput[] = [];

  for (let i = 0; i < traceVolume; i++) {
    // print progress to console with a progress bar that refreshes every 10 iterations
    // random date within last 90 days, with a linear bias towards more recent dates
    const traceTs = new Date(
      Date.now() - Math.floor(Math.random() ** 1.5 * 90 * 24 * 60 * 60 * 1000)
    );

    const envTag = envTags[Math.floor(Math.random() * envTags.length)];
    const colorTag = colorTags[Math.floor(Math.random() * colorTags.length)];

    const tags = [envTag, colorTag].filter((tag) => tag !== null);

    const projectId = [project1.id, project2.id][i % 2] as string;

    const session =
      Math.random() > 0.3
        ? {
            id: `session-${i % 3}`,
            projectId: projectId,
          }
        : undefined;

    if (session) {
      sessions.push(session);
    }

    const trace = {
      id: `trace-${v4()}`,
      timestamp: traceTs,
      createdAt: traceTs,
      projectId: projectId,
      name: ["generate-outreach", "label-inbound", "draft-response"][
        i % 3
      ] as string,
      metadata: {
        user: `user-${i}@langfuse.com`,
        more: "1,2,3;4?6",
      },
      tags: tags as string[],
      userId: Math.random() > 0.3 ? `user-${i % 60}` : undefined,
      input:
        Math.random() > 0.3 ? "I'm looking for a React component" : undefined,
      output:
        Math.random() > 0.3
          ? "What kind of component are you looking for?"
          : undefined,
      ...(session ? { sessionId: session.id } : {}),
    };

    traces.push(trace);

    const configArray = configParams.get(projectId) ?? [];
    const randomIndex = Math.floor(Math.random() * 3);
    const config =
      configArray.length >= randomIndex - 1 && configArray[randomIndex];
    const {
      name: annotationScoreName,
      id: configId,
      dataType,
      categories,
    } = config || {
      name: "manual-score",
      id: undefined,
      dataType: ScoreDataType.NUMERIC,
      categories: null,
    };

    const value = Math.floor(Math.random() * 2);
    const scoreNumericAndStringValue = {
      ...(dataType === ScoreDataType.NUMERIC && { value }),
      ...(dataType === ScoreDataType.CATEGORICAL && {
        value,
        stringValue: categories?.find((category) => category.value === value)
          ?.label,
      }),
      ...(dataType === ScoreDataType.BOOLEAN && {
        value,
        stringValue: value === 1 ? "True" : "False",
      }),
    };

    const queueItem = [
      ...(Math.random() > 0.9 && queueIds.get(projectId)?.[0]
        ? [
            {
              queueId: queueIds.get(projectId)?.[0] as string,
              objectId: trace.id,
              objectType: AnnotationQueueObjectType.TRACE,
              projectId,
            },
          ]
        : []),
    ];

    queueItems.push(...queueItem);

    const traceScores = [
      ...(Math.random() > 0.5
        ? [
            {
              traceId: trace.id,
              name: annotationScoreName,
              timestamp: traceTs,
              createdAt: traceTs,
              source: ScoreSource.ANNOTATION,
              projectId,
              authorUserId: `user-${i}`,
              dataType,
              ...scoreNumericAndStringValue,
              ...(configId ? { configId } : {}),
            },
          ]
        : []),
      ...(Math.random() > 0.7
        ? [
            {
              traceId: trace.id,
              name: "sentiment",
              value: Math.floor(Math.random() * 10) - 5,
              timestamp: traceTs,
              createdAt: traceTs,
              source: ScoreSource.API,
              projectId,
              dataType: ScoreDataType.NUMERIC,
            },
          ]
        : []),
      ...(Math.random() < 0.8
        ? [
            {
              traceId: trace.id,
              name: "Completeness",
              timestamp: traceTs,
              createdAt: traceTs,
              source: ScoreSource.API,
              projectId,
              dataType: ScoreDataType.CATEGORICAL,
              stringValue:
                Math.floor(Math.random() * 2) === 1 ? "Fully" : "Partially",
            },
          ]
        : []),
    ];

    if (Math.random() > 0.9)
      comments.push({
        projectId: trace.projectId,
        objectId: trace.id,
        objectType: "TRACE",
        content: "Trace comment content",
        ...(Math.random() > 0.5 ? { authorUserId: `user-${i}` } : {}),
      });

    scores.push(...traceScores);

    const existingSpanIds: string[] = [];

    for (let j = 0; j < Math.floor(Math.random() * 10) + 1; j++) {
      // add between 1 and 30 ms to trace timestamp
      const spanTsStart = new Date(
        traceTs.getTime() + Math.floor(Math.random() * 30)
      );
      // random duration of upto 5000ms
      const spanTsEnd = new Date(
        spanTsStart.getTime() + Math.floor(Math.random() * 5000)
      );

      const span = {
        type: ObservationType.SPAN,
        id: `span-${v4()}`,
        startTime: spanTsStart,
        createdAt: spanTsStart,
        endTime: spanTsEnd,
        name: `span-${i}-${j}`,
        metadata: {
          user: `user-${i}@langfuse.com`,
        },
        projectId: trace.projectId,
        traceId: trace.id,
        // if this is the first span or in 50% of cases, add no parent; otherwise randomly select parent from existing spans
        ...(existingSpanIds.length === 0 || Math.random() > 0.5
          ? {}
          : {
              parentObservationId:
                existingSpanIds[
                  Math.floor(Math.random() * existingSpanIds.length)
                ],
            }),
      };

      observations.push(span);

      existingSpanIds.push(span.id);

      for (let k = 0; k < Math.floor(Math.random() * 2) + 1; k++) {
        // random start and end times within span
        const generationTsStart = new Date(
          spanTsStart.getTime() +
            Math.floor(
              Math.random() * (spanTsEnd.getTime() - spanTsStart.getTime())
            )
        );
        const generationTsEnd = new Date(
          generationTsStart.getTime() +
            Math.floor(
              Math.random() *
                (spanTsEnd.getTime() - generationTsStart.getTime())
            )
        );
        // somewhere in the middle
        const generationTsCompletionStart = new Date(
          generationTsStart.getTime() +
            Math.floor(
              (generationTsEnd.getTime() - generationTsStart.getTime()) / 3
            )
        );

        const promptTokens = Math.floor(Math.random() * 1000) + 300;
        const completionTokens = Math.floor(Math.random() * 500) + 100;

        const models = [
          "gpt-3.5-turbo",
          "gpt-4",
          "gpt-4-32k-0613",
          "gpt-3.5-turbo-16k-0613",
          "claude-instant-1",
          "claude-2.1",
          "gpt-4-vision-preview",
          "MIXTRAL-8X7B",
        ];

        const model = models[Math.floor(Math.random() * models.length)];
        const promptId =
          promptIds.get(projectId)![
            Math.floor(
              Math.random() * Math.floor(promptIds.get(projectId)!.length / 2)
            )
          ];

        const { input, output } = getGenerationInputOutput();

        const generation = {
          type: ObservationType.GENERATION,
          id: `generation-${v4()}`,
          startTime: generationTsStart,
          createdAt: generationTsStart,
          endTime: generationTsEnd,
          completionStartTime:
            Math.random() > 0.5 ? generationTsCompletionStart : undefined,
          name: `generation-${i}-${j}-${k}`,
          projectId: trace.projectId,
          promptId: promptId,
          input,
          output,
          model: model,
          internalModel: model,
          modelParameters: {
            temperature:
              Math.random() > 0.9 ? undefined : Math.random().toFixed(2),
            topP: Math.random() > 0.9 ? undefined : Math.random().toFixed(2),
            maxTokens:
              Math.random() > 0.9
                ? undefined
                : Math.floor(Math.random() * 1000),
          },
          metadata: {
            user: `user-${i}@langfuse.com`,
          },
          promptTokens,
          completionTokens,
          totalTokens: promptTokens + completionTokens,
          parentObservationId: span.id,
          traceId: trace.id,
          ...{
            ...(Math.random() > 0.5 ? { promptId: promptId } : {}),
          },
          unit: ModelUsageUnit.Tokens,
        };

        observations.push(generation);

        if (Math.random() > 0.6)
          scores.push({
            name: "quality",
            value: Math.random() * 2 - 1,
            observationId: generation.id,
            traceId: trace.id,
            source: ScoreSource.API,
            projectId: trace.projectId,
            timestamp: generationTsEnd,
            createdAt: traceTs,
          });
        if (Math.random() > 0.6)
          scores.push({
            name: "conciseness",
            value: Math.random() * 2 - 1,
            observationId: generation.id,
            traceId: trace.id,
            source: ScoreSource.API,
            projectId: trace.projectId,
            timestamp: generationTsEnd,
            createdAt: traceTs,
          });

        if (Math.random() > 0.8)
          comments.push({
            projectId: trace.projectId,
            objectId: generation.id,
            objectType: "OBSERVATION",
            content: "Observation comment content",
          });

        for (let l = 0; l < Math.floor(Math.random() * 2); l++) {
          // random start time within span
          const eventTs = new Date(
            spanTsStart.getTime() +
              Math.floor(
                Math.random() * (spanTsEnd.getTime() - spanTsStart.getTime())
              )
          );

          events.push({
            type: ObservationType.EVENT,
            id: `event-${v4()}`,
            startTime: eventTs,
            createdAt: eventTs,
            name: `event-${i}-${j}-${k}-${l}`,
            metadata: {
              user: `user-${i}@langfuse.com`,
            },
            parentObservationId: span.id,
            traceId: trace.id,
            projectId: trace.projectId,
          });
        }
      }
    }
  }
  // find unique sessions by id and projectid
  const uniqueSessions: Prisma.TraceSessionCreateManyInput[] = Array.from(
    new Set(sessions.map((session) => JSON.stringify(session)))
  ).map((session) => JSON.parse(session) as Prisma.TraceSessionCreateManyInput);

  return {
    traces,
    observations,
    scores,
    configs,
    queueItems,
    sessions: uniqueSessions,
    events,
    comments,
  };
}

async function generatePromptsForProject(projects: Project[]) {
  const promptIds = new Map<string, string[]>();

  await Promise.all(
    projects.map(async (project) => {
      const promptIdsForProject = await generatePrompts(project);
      promptIds.set(project.id, promptIdsForProject);
    })
  );
  return promptIds;
}

async function generatePrompts(project: Project) {
  const promptIds: string[] = [];
  const prompts = [
    {
      id: `prompt-${v4()}`,
      projectId: project.id,
      createdBy: "user-1",
      prompt: "Prompt 1 content",
      name: "Prompt 1",
      version: 1,
      labels: ["production", "latest"],
    },
    {
      id: `prompt-${v4()}`,
      projectId: project.id,
      createdBy: "user-1",
      prompt: "Prompt 2 content",
      name: "Prompt 2",
      version: 1,
      labels: ["production", "latest"],
    },
    {
      id: `prompt-${v4()}`,
      projectId: project.id,
      createdBy: "API",
      prompt: "Prompt 3 content",
      name: "Prompt 3 by API",
      version: 1,
      labels: ["production", "latest"],
    },
    {
      id: `prompt-${v4()}`,
      projectId: project.id,
      createdBy: "user-1",
      prompt: "Prompt 4 content",
      name: "Prompt 4",
      version: 1,
      labels: ["production", "latest"],
      tags: ["tag1", "tag2"],
    },
  ];

  for (const prompt of prompts) {
    await prisma.prompt.upsert({
      where: {
        projectId_name_version: {
          projectId: prompt.projectId,
          name: prompt.name,
          version: prompt.version,
        },
      },
      create: {
        id: prompt.id,
        projectId: prompt.projectId,
        createdBy: prompt.createdBy,
        prompt: prompt.prompt,
        name: prompt.name,
        version: prompt.version,
        labels: prompt.labels,
        tags: prompt.tags,
      },
      update: {
        id: prompt.id,
      },
    });
    promptIds.push(prompt.id);
  }

  const promptVersionsWithVariables = [
    {
      id: `prompt-${v4()}`,
      projectId: project.id,
      createdBy: "user-1",
      prompt: "Prompt 4 version 1 content with {{variable}}",
      name: "Prompt 4 with variable and config",
      config: {
        temperature: 0.7,
      },
      version: 1,
    },
    {
      id: `prompt-${v4()}`,
      projectId: project.id,
      createdBy: "user-1",
      prompt: "Prompt 4 version 2 content with {{variable}}",
      name: "Prompt 4 with variable and config",
      config: {
        temperature: 0.7,
        topP: 0.9,
      },
      version: 2,
      labels: ["production"],
    },
    {
      id: `prompt-${v4()}`,
      projectId: project.id,
      createdBy: "user-1",
      prompt: "Prompt 4 version 3 content with {{variable}}",
      name: "Prompt 4 with variable and config",
      config: {
        temperature: 0.7,
        topP: 0.9,
        frequencyPenalty: 0.5,
      },
      version: 3,
      labels: ["production", "latest"],
    },
  ];

  for (const version of promptVersionsWithVariables) {
    await prisma.prompt.upsert({
      where: {
        projectId_name_version: {
          projectId: version.projectId,
          name: version.name,
          version: version.version,
        },
      },
      create: {
        id: version.id,
        projectId: version.projectId,
        createdBy: version.createdBy,
        prompt: version.prompt,
        name: version.name,
        config: version.config,
        version: version.version,
        labels: version.labels,
      },
      update: {
        id: version.id,
      },
    });
    promptIds.push(version.id);
  }
  const promptName = "Prompt with many versions";
  const projectId = project.id;
  const createdBy = "user-1";

  for (let i = 1; i <= 20; i++) {
    const promptId = `prompt-${v4()}`;
    await prisma.prompt.upsert({
      where: {
        projectId_name_version: {
          projectId: projectId,
          name: promptName,
          version: i,
        },
      },
      create: {
        id: promptId,
        projectId: projectId,
        createdBy: createdBy,
        prompt: `${promptName} version ${i} content`,
        name: promptName,
        version: i,
        labels: i === 20 ? ["production", "latest"] : [],
      },
      update: {
        id: promptId,
      },
    });
    promptIds.push(promptId);
  }
  return promptIds;
}

async function generateConfigsForProject(projects: Project[]) {
  const projectIdsToConfigs: Map<
    string,
    {
      name: string;
      id: string;
      dataType: ScoreDataType;
      categories: ConfigCategory[] | null;
    }[]
  > = new Map();

  await Promise.all(
    projects.map(async (project) => {
      const configNameAndId = await generateConfigs(project);
      projectIdsToConfigs.set(project.id, configNameAndId);
    })
  );
  return projectIdsToConfigs;
}

async function generateConfigs(project: Project) {
  const configNameAndId: {
    name: string;
    id: string;
    dataType: ScoreDataType;
    categories: ConfigCategory[] | null;
  }[] = [];

  const configs = [
    {
      id: `config-${v4()}`,
      name: "manual-score",
      dataType: ScoreDataType.NUMERIC,
      projectId: project.id,
      isArchived: false,
    },
    {
      id: `config-${v4()}`,
      projectId: project.id,
      name: "Accuracy",
      dataType: ScoreDataType.CATEGORICAL,
      categories: [
        { label: "Incorrect", value: 0 },
        { label: "Partially Correct", value: 1 },
        { label: "Correct", value: 2 },
      ],
      isArchived: false,
    },
    {
      id: `config-${v4()}`,
      projectId: project.id,
      name: "Toxicity",
      dataType: ScoreDataType.BOOLEAN,
      categories: [
        { label: "True", value: 1 },
        { label: "False", value: 0 },
      ],
      description:
        "Used to indicate if text was harmful or offensive in nature.",
      isArchived: false,
    },
  ];

  for (const config of configs) {
    await prisma.scoreConfig.upsert({
      where: {
        id_projectId: {
          projectId: config.projectId,
          id: config.id,
        },
      },
      create: {
        id: config.id,
        projectId: config.projectId,
        name: config.name,
        dataType: config.dataType,
        categories: config.categories,
        isArchived: config.isArchived,
      },
      update: {
        id: config.id,
      },
    });
    configNameAndId.push({
      name: config.name,
      id: config.id,
      dataType: config.dataType,
      categories: config.categories ?? null,
    });
  }

  return configNameAndId;
}

function getGenerationInputOutput(): {
  input: Prisma.InputJsonValue;
  output: Prisma.InputJsonValue;
} {
  if (Math.random() > 0.9) {
    const input = [
      {
        role: "user",
        content: [
          { text: "What’s depicted in this image?", type: "text" },
          {
            type: "image_url",
            image_url: {
              url: "https://upload.wikimedia.org/wikipedia/commons/thumb/d/dd/Gfp-wisconsin-madison-the-nature-boardwalk.jpg/2560px-Gfp-wisconsin-madison-the-nature-boardwalk.jpg",
            },
          },
          { text: "Describe the scene in detail.", type: "text" },
        ],
      },
    ];

    const output =
      "The image depicts a serene landscape featuring a wooden pathway or boardwalk that winds through a lush green field. The field is filled with tall grass and surrounded by trees and shrubs. Above, the sky is bright with scattered clouds, suggesting a clear and pleasant day. The scene conveys a sense of tranquility and natural beauty.";

    return { input, output };
  }

  const input =
    Math.random() > 0.5
      ? [
          {
            role: "system",
            content: "Be a helpful assistant",
          },
          {
            role: "user",
            content: "How can i create a *React* component?",
          },
        ]
      : {
          input: "How can i create a React component?",
          retrievedDocuments: [
            {
              title: "How to create a React component",
              url: "https://www.google.com",
              description: "A guide to creating React components",
            },
            {
              title: "React component creation",
              url: "https://www.google.com",
              description: "A guide to creating React components",
            },
          ],
        };

  const output =
    "Creating a React component can be done in two ways: as a functional component or as a class component. Let's start with a basic example of both.\n\n**Image**\n\n![Languse Example Image](https://static.langfuse.com/langfuse-dev/langfuse-example-image.jpeg)\n\n1.  **Functional Component**:\n\nA functional component is just a plain JavaScript function that accepts props as an argument, and returns a React element. Here's how you can create one:\n\n```javascript\nimport React from 'react';\nfunction Greeting(props) {\n  return <h1>Hello, {props.name}</h1>;\n}\nexport default Greeting;\n```\n\nTo use this component in another file, you can do:\n\n```javascript\nimport Greeting from './Greeting';\nfunction App() {\n  return (\n    <div>\n      <Greeting name=\"John\" />\n    </div>\n  );\n}\nexport default App;\n```\n\n2.  **Class Component**:\n\nYou can also define components as classes in React. These have some additional features compared to functional components:\n\n```javascript\nimport React, { Component } from 'react';\nclass Greeting extends Component {\n  render() {\n    return <h1>Hello, {this.props.name}</h1>;\n  }\n}\nexport default Greeting;\n```\n\nAnd here's how to use this component:\n\n```javascript\nimport Greeting from './Greeting';\nclass App extends Component {\n  render() {\n    return (\n      <div>\n        <Greeting name=\"John\" />\n      </div>\n    );\n  }\n}\nexport default App;\n```\n\nWith the advent of hooks in React, functional components can do everything that class components can do and hence, the community has been favoring functional components over class components.\n\nRemember to import React at the top of your file whenever you're creating a component, because JSX transpiles to `React.createElement` calls under the hood.";

  return { input, output };
}

async function generateQueuesForProject(
  projects: Project[],
  configIdsAndNames: Map<
    string,
    {
      name: string;
      id: string;
      dataType: ScoreDataType;
      categories: ConfigCategory[] | null;
    }[]
  >
) {
  const projectIdsToQueues: Map<string, string[]> = new Map();

  await Promise.all(
    projects.map(async (project) => {
      const queueIds = await generateQueues(
        project,
        configIdsAndNames.get(project.id) ?? []
      );
      projectIdsToQueues.set(project.id, queueIds);
    })
  );
  return projectIdsToQueues;
}

async function generateQueues(
  project: Project,
  configIdsAndNames: {
    name: string;
    id: string;
    dataType: ScoreDataType;
    categories: ConfigCategory[] | null;
  }[]
) {
  const queue = {
    id: `queue-${v4()}`,
    name: "Default",
    description: "Default queue",
    scoreConfigIds: configIdsAndNames.map((config) => config.id),
    projectId: project.id,
  };

  await prisma.annotationQueue.upsert({
    where: {
      projectId_name: {
        projectId: queue.projectId,
        name: queue.name,
      },
    },
    create: {
      ...queue,
    },
    update: {
      id: queue.id,
    },
  });

  return [queue.id];
}<|MERGE_RESOLUTION|>--- conflicted
+++ resolved
@@ -267,18 +267,6 @@
 
     const traceVolume = environment === "load" ? LOAD_TRACE_VOLUME : 100;
 
-<<<<<<< HEAD
-    const { traces, observations, scores, sessions, events, comments } =
-      createObjects(
-        traceVolume,
-        envTags,
-        colorTags,
-        project1,
-        project2,
-        promptIds,
-        configIdsAndNames
-      );
-=======
     const {
       traces,
       observations,
@@ -297,7 +285,6 @@
       queueIds,
       configIdsAndNames
     );
->>>>>>> bc5ae412
 
     logger.info(
       `Seeding ${traces.length} traces, ${observations.length} observations, and ${scores.length} scores`
@@ -309,12 +296,8 @@
       scores,
       sessions,
       events,
-<<<<<<< HEAD
-      comments
-=======
       comments,
       queueItems
->>>>>>> bc5ae412
     );
 
     // If openai key is in environment, add it to the projects LLM API keys
@@ -509,12 +492,8 @@
   scores: Prisma.ScoreCreateManyInput[],
   sessions: Prisma.TraceSessionCreateManyInput[],
   events: Prisma.ObservationCreateManyInput[],
-<<<<<<< HEAD
-  comments: Prisma.CommentCreateManyInput[]
-=======
   comments: Prisma.CommentCreateManyInput[],
   queueItems: Prisma.AnnotationQueueItemCreateManyInput[]
->>>>>>> bc5ae412
 ) {
   let promises: Prisma.PrismaPromise<unknown>[] = [];
 
@@ -619,8 +598,6 @@
     if (i + 1 >= promises.length || i % Math.ceil(promises.length / 10) === 0)
       logger.info(
         `Seeding of Comments ${((i + 1) / promises.length) * 100}% complete`
-<<<<<<< HEAD
-=======
       );
     await promises[i];
   }
@@ -637,7 +614,6 @@
     if (i + 1 >= promises.length || i % Math.ceil(promises.length / 10) === 0)
       logger.info(
         `Seeding of Annotation Queue Items ${((i + 1) / promises.length) * 100}% complete`
->>>>>>> bc5ae412
       );
     await promises[i];
   }
