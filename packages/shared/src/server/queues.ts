--- conflicted
+++ resolved
@@ -5,12 +5,8 @@
   BatchActionQuerySchema,
   BatchActionType,
 } from "../features/batchAction/types";
-<<<<<<< HEAD
-import { BatchExportTableName } from "../features/batchExport/types";
+import { BatchTableNames } from "../interfaces/tableNames";
 import { ObservationTypeDomain } from "../domain";
-=======
-import { BatchTableNames } from "../interfaces/tableNames";
->>>>>>> b5c6727d
 
 export const IngestionEvent = z.object({
   data: z.object({
